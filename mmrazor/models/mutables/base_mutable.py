# Copyright (c) OpenMMLab. All rights reserved.
from abc import ABC, abstractmethod
from typing import (Any, Callable, Dict, Generic, List, NamedTuple, Optional,
                    TypeVar, Union)

<<<<<<< HEAD
from mmcv.runner import BaseModule
from typing_extensions import Protocol
=======
from mmengine.model import BaseModule
>>>>>>> 0594a70a

ChoiceItem = TypeVar('ChoiceItem', str, int, float)
Choices = Optional[List[ChoiceItem]]
SampleChoice = TypeVar('SampleChoice', str, int, float, List[str], List[int],
                       List[float])
RuntimeChoice = TypeVar('RuntimeChoice')

Chosen = Union[ChoiceItem, List[ChoiceItem]]
# DumpChosen = TypeVar('DumpChosen')


class DumpChosen(NamedTuple):

    chosen: Union[str, int, float, List[str], List[int], List[float]]
    meta: Optional[Dict[str, Union[str, int, float]]] = None


class BaseMutable(BaseModule, ABC, Generic[ChoiceItem, SampleChoice,
                                           RuntimeChoice]):
    """Base Class for mutables. Mutable means a searchable module widely used
    in Neural Architecture Search(NAS).

    It mainly consists of some optional operations, and achieving
    searchable function by handling choice with ``MUTATOR``.

    All subclass should implement the following APIs:

    - ``forward()``
    - ``fix_chosen()``
    - ``choices()``

    Args:
        module_kwargs (dict[str, dict], optional): Module initialization named
            arguments. Defaults to None.
        alias (str, optional): alias of the `MUTABLE`.
        init_cfg (dict, optional): initialization configuration dict for
            ``BaseModule``. OpenMMLab has implement 5 initializer including
            `Constant`, `Xavier`, `Normal`, `Uniform`, `Kaiming`,
            and `Pretrained`.
    """

    def __init__(self,
                 alias: Optional[str] = None,
                 init_cfg: Optional[Dict] = None) -> None:
        super().__init__(init_cfg=init_cfg)

        self.alias = alias

    @property
    @abstractmethod
    def choices(self) -> Choices:
        """Current choice will affect :meth:`forward` and will be used in
        :func:`mmrazor.core.subnet.utils.export_fix_subnet` or mutator.
        """

    @property  # type: ignore
    @abstractmethod
    def current_choice(self) -> RuntimeChoice:
        """Current choice setter will be executed in mutator."""

    @current_choice.setter  # type: ignore
    @abstractmethod
    def current_choice(self, choice: SampleChoice) -> None:
        """Current choice setter will be executed in mutator."""

    @property  # type: ignore
    @abstractmethod
    def is_fixed(self) -> bool:
        """bool: whether the mutable is fixed.

        Note:
            If a mutable is fixed, it is no longer a searchable module, just
                a normal fixed module.
            If a mutable is not fixed, it still is a searchable module.
        """

    @is_fixed.setter  # type: ignore
    @abstractmethod
    def is_fixed(self, is_fixed: bool) -> None:
        """Set the status of `is_fixed`."""

    @abstractmethod
    def fix_chosen(self, chosen: Chosen) -> None:
        """Fix mutable with choice. This function would fix the choice of
        Mutable. The :attr:`is_fixed` will be set to True and only the selected
        operations can be retained. All subclasses must implement this method.

        Note:
            This operation is irreversible.
        """

    def dump_chosen(self) -> DumpChosen:
        """Dump current choice."""
        chosen = self.parse_chosen_from_choice(self.current_choice)
        meta_infos = self.meta_infos

        return DumpChosen(chosen=chosen, meta=meta_infos)

    @abstractmethod
    def parse_chosen_from_choice(self, choice: RuntimeChoice) -> Chosen:
        pass

    @property
    def meta_infos(self) -> Optional[Dict[str, Union[str, int, float]]]:
        return None<|MERGE_RESOLUTION|>--- conflicted
+++ resolved
@@ -3,12 +3,7 @@
 from typing import (Any, Callable, Dict, Generic, List, NamedTuple, Optional,
                     TypeVar, Union)
 
-<<<<<<< HEAD
-from mmcv.runner import BaseModule
-from typing_extensions import Protocol
-=======
 from mmengine.model import BaseModule
->>>>>>> 0594a70a
 
 ChoiceItem = TypeVar('ChoiceItem', str, int, float)
 Choices = Optional[List[ChoiceItem]]
